import numpy as np
import argparse
import glob
import os
from functools import partial
import vispy
import scipy.misc as misc
from tqdm import tqdm
import yaml
import time
import sys
from mesh import write_ply, read_ply, output_3d_photo
from utils import get_MiDaS_samples, read_MiDaS_depth
import torch
import cv2
from skimage.transform import resize
import imageio
import copy
from networks import Inpaint_Color_Net, Inpaint_Depth_Net, Inpaint_Edge_Net
from MiDaS.run import run_depth
from MiDaS.monodepth_net import MonoDepthNet
import MiDaS.MiDaS_utils as MiDaS_utils
from bilateral_filtering import sparse_bilateral_filtering

parser = argparse.ArgumentParser()
parser.add_argument('--config', type=str, default='argument.yml',help='Configure of post processing')
args = parser.parse_args()
config = yaml.load(open(args.config, 'r'))
if config['offscreen_rendering'] is True:
    vispy.use(app='egl')
os.makedirs(config['mesh_folder'], exist_ok=True)
os.makedirs(config['video_folder'], exist_ok=True)
os.makedirs(config['depth_folder'], exist_ok=True)
sample_list = get_MiDaS_samples(config['src_folder'], config['depth_folder'], config, config['specific'])
normal_canvas, all_canvas = None, None

if isinstance(config["gpu_ids"], int) and (config["gpu_ids"] >= 0):
    device = config["gpu_ids"]
else:
    device = "cpu"

print(f"running on device {device}")

for idx in tqdm(range(len(sample_list))):
    depth = None
    sample = sample_list[idx]
    print("Current Source ==> ", sample['src_pair_name'])
    mesh_fi = os.path.join(config['mesh_folder'], sample['src_pair_name'] +'.ply')
    image = imageio.imread(sample['ref_img_fi'])

    print(f"Running depth extraction at {time.time()}")

    run_depth([sample['ref_img_fi']], config['src_folder'], config['depth_folder'],
              config['MiDaS_model_ckpt'], MonoDepthNet, MiDaS_utils, target_w=640)
    config['output_h'], config['output_w'] = np.load(sample['depth_fi']).shape[:2]
    frac = config['longer_side_len'] / max(config['output_h'], config['output_w'])
    config['output_h'], config['output_w'] = int(config['output_h'] * frac), int(config['output_w'] * frac)
    config['original_h'], config['original_w'] = config['output_h'], config['output_w']
    if image.ndim == 2:
        image = image[..., None].repeat(3, -1)
    if np.sum(np.abs(image[..., 0] - image[..., 1])) == 0 and np.sum(np.abs(image[..., 1] - image[..., 2])) == 0:
        config['gray_image'] = True
    else:
        config['gray_image'] = False
    image = cv2.resize(image, (config['output_w'], config['output_h']), interpolation=cv2.INTER_AREA)
    depth = read_MiDaS_depth(sample['depth_fi'], 3.0, config['output_h'], config['output_w'])
    mean_loc_depth = depth[depth.shape[0]//2, depth.shape[1]//2]
    if not(config['load_ply'] is True and os.path.exists(mesh_fi)):
        vis_photos, vis_depths = sparse_bilateral_filtering(depth.copy(), image.copy(), config, num_iter=config['sparse_iter'], spdb=False)
        depth = vis_depths[-1]
        model = None
        torch.cuda.empty_cache()
        print("Start Running 3D_Photo ...")
        print(f"Loading edge model at {time.time()}")
        depth_edge_model = Inpaint_Edge_Net(init_weights=True)
        depth_edge_weight = torch.load(config['depth_edge_model_ckpt'],
                                       map_location=torch.device(device))
        depth_edge_model.load_state_dict(depth_edge_weight)
        depth_edge_model = depth_edge_model.to(device)
        depth_edge_model.eval()

        print(f"Loading depth model at {time.time()}")
        depth_feat_model = Inpaint_Depth_Net()
        depth_feat_weight = torch.load(config['depth_feat_model_ckpt'],
                                       map_location=torch.device(device))
        depth_feat_model.load_state_dict(depth_feat_weight, strict=True)
        depth_feat_model = depth_feat_model.to(device)
        depth_feat_model.eval()
        depth_feat_model = depth_feat_model.to(device)
<<<<<<< HEAD

=======
>>>>>>> 97819186
        print(f"Loading rgb model at {time.time()}")
        rgb_model = Inpaint_Color_Net()
        rgb_feat_weight = torch.load(config['rgb_feat_model_ckpt'],
                                     map_location=torch.device(device))
        rgb_model.load_state_dict(rgb_feat_weight)
        rgb_model.eval()
        rgb_model = rgb_model.to(device)
        graph = None


        print(f"Writing depth ply (and basically doing everything) at {time.time()}")
        rt_info = write_ply(image,
                              depth,
                              sample['int_mtx'],
                              mesh_fi,
                              config,
                              rgb_model,
                              depth_edge_model,
                              depth_edge_model,
                              depth_feat_model)

        if rt_info is False:
            continue
        rgb_model = None
        color_feat_model = None
        depth_edge_model = None
        depth_feat_model = None
        torch.cuda.empty_cache()
    if config['save_ply'] is True or config['load_ply'] is True:
        verts, colors, faces, Height, Width, hFov, vFov = read_ply(mesh_fi)
    else:
        verts, colors, faces, Height, Width, hFov, vFov = rt_info


    print(f"Making video at {time.time()}")
    videos_poses, video_basename = copy.deepcopy(sample['tgts_poses']), sample['tgt_name']
    top = (config.get('original_h') // 2 - sample['int_mtx'][1, 2] * config['output_h'])
    left = (config.get('original_w') // 2 - sample['int_mtx'][0, 2] * config['output_w'])
    down, right = top + config['output_h'], left + config['output_w']
    border = [int(xx) for xx in [top, down, left, right]]
    normal_canvas, all_canvas = output_3d_photo(verts.copy(), colors.copy(), faces.copy(), copy.deepcopy(Height), copy.deepcopy(Width), copy.deepcopy(hFov), copy.deepcopy(vFov),
                        copy.deepcopy(sample['tgt_pose']), sample['video_postfix'], copy.deepcopy(sample['ref_pose']), copy.deepcopy(config['video_folder']),
                        image.copy(), copy.deepcopy(sample['int_mtx']), config, image,
                        videos_poses, video_basename, config.get('original_h'), config.get('original_w'), border=border, depth=depth, normal_canvas=normal_canvas, all_canvas=all_canvas,
                        mean_loc_depth=mean_loc_depth)<|MERGE_RESOLUTION|>--- conflicted
+++ resolved
@@ -87,10 +87,6 @@
         depth_feat_model = depth_feat_model.to(device)
         depth_feat_model.eval()
         depth_feat_model = depth_feat_model.to(device)
-<<<<<<< HEAD
-
-=======
->>>>>>> 97819186
         print(f"Loading rgb model at {time.time()}")
         rgb_model = Inpaint_Color_Net()
         rgb_feat_weight = torch.load(config['rgb_feat_model_ckpt'],
